--- conflicted
+++ resolved
@@ -1,5 +1,4 @@
 {
-<<<<<<< HEAD
   "name": "iobroker.mihome-plug",
   "version": "0.1.1",
   "description": "Control your mihome Lamp with ioBroker",
@@ -15,32 +14,11 @@
   "author": {
     "name": "Bluefox",
     "email": "dogafox@gmail.com"
-=======
-  "name": "iobroker.mihome-lamp",
-  "version": "0.1.0",
-  "description": "Control your mihome lamp with ioBroker",
-  "keywords": [
-    "ioBroker",
-    "mihome-lamp"
-  ],
-  "homepage": "https://github.com/MeisterTR/ioBroker.mihome-lamp",
-  "bugs": {
-    "url": "https://github.com/MeisterTR/ioBroker.mihome-lamp/issues"
-  },
-  "license": "MIT",
-  "author": {
-    "name": "MeisterTR",
-    "email": "meistertr.smarthome@gmail.com"
->>>>>>> 37753409
   },
   "main": "main.js",
   "repository": {
     "type": "git",
-<<<<<<< HEAD
     "url": "https://github.com/ioBroker/ioBroker.mihome-plug"
-=======
-    "url": "https://github.com/MeisterTR/ioBroker.mihome-lamp"
->>>>>>> 37753409
   },
   "scripts": {
     "test": "node node_modules/mocha/bin/mocha"
