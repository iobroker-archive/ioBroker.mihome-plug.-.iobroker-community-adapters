--- conflicted
+++ resolved
@@ -1,17 +1,9 @@
 version: 'test-{build}'
 environment:
   matrix:
-<<<<<<< HEAD
-    - nodejs_version: '0.10'
-    - nodejs_version: '0.12'
     - nodejs_version: '4'
     - nodejs_version: '6'
     - nodejs_version: '8'
-=======
-    - nodejs_version: '4'
-    - nodejs_version: '6'
-    - nodejs_version: '7'
->>>>>>> d64adccc
 platform:
   - x86
   - x64
@@ -19,11 +11,7 @@
 install:
   - ps: 'Install-Product node $env:nodejs_version $env:platform'
   - npm install
-<<<<<<< HEAD
   - npm install winston@2.3.1
-=======
-  - npm install winston@2.3.0
->>>>>>> d64adccc
   - 'npm install https://github.com/ioBroker/ioBroker.js-controller/tarball/master --production'
 test_script:
   - echo %cd%
